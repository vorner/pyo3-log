--- conflicted
+++ resolved
@@ -15,13 +15,9 @@
 
 #[pymodule]
 fn hello_world(py: Python<'_>, m: &Bound<'_, PyModule>) -> PyResult<()> {
-<<<<<<< HEAD
     let _ = Logger::new(py, Caching::LoggersAndLevels)?
         .set_prefix("test_prefix")
         .install();
-=======
-    let _ = Logger::new(py, Caching::LoggersAndLevels)?.install();
->>>>>>> 042aac93
 
     m.add_wrapped(wrap_pyfunction!(log_hello))?;
 
